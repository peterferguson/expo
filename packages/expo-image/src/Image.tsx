--- conflicted
+++ resolved
@@ -121,11 +121,8 @@
         contentFit={resolveContentFit(contentFit, resizeMode)}
         contentPosition={resolveContentPosition(contentPosition)}
         transition={resolveTransition(transition, fadeDuration)}
-<<<<<<< HEAD
+        nativeViewRef={this.nativeViewRef}
         intrinsicSize={intrinsicSize && resolveIntrinsicSize(intrinsicSize)}
-=======
-        nativeViewRef={this.nativeViewRef}
->>>>>>> 2ca91815
       />
     );
   }

--- conflicted
+++ resolved
@@ -81,14 +81,6 @@
     moduleName: string,
     platform: string | null
   ): Resolution {
-<<<<<<< HEAD
-    // TODO: Support extraNodeModules for tsconfig baseUrl support
-    // TODO: Support package exports import { resolve as resolveExports } from 'resolve.exports'
-=======
-    // TODO: Support extraNodeModules for tsconfig basePath support
->>>>>>> 2df6d4de
-    // TODO: Support `resolver.blockList`
-
     const environment = context.customResolverOptions?.environment;
     const isServer = environment === 'node';
 
